--- conflicted
+++ resolved
@@ -15,15 +15,9 @@
     batch_type: lebesgue
     local_root: ./
     remote_profile:
-<<<<<<< HEAD
-      email: (your-account-email)
-      password: (your-passward)
-      program_id: (your-program-id)
-=======
       email: {your-bohrium-email}
       password: {your-bohrium-password}
       program_id: {your-bohrium-program-id}
->>>>>>> 73ab9d37
       input_data:
         log_file: log.scf 
         err_file: err.scf
@@ -42,15 +36,9 @@
     batch_type: lebesgue
     local_root: ./
     remote_profile:
-<<<<<<< HEAD
-      email: (your-account-email)
-      password: (your-passward)
-      program_id: (your-program-id)
-=======
       email: {your-bohrium-email}
       password: {your-bohrium-password}
       program_id: {your-bohrium-program-id}
->>>>>>> 73ab9d37
       input_data:
         log_file: log.train 
         err_file: err.train
