--- conflicted
+++ resolved
@@ -205,11 +205,9 @@
             #write INPUT file
             with open(f"{sys_paths[i]}/ABACUS/{f}/INPUT", "w") as input_file:
                 input_file.write(make_abacus_scf_input(pre_args))
-<<<<<<< HEAD
-            #write KPT file if k_points is explicitly specified
-=======
+
+
             #write KPT file if k_points is explicitly specified or for gamma_only case
->>>>>>> 37320aa2
             if pre_args["k_points"] is not None or pre_args["gamma_only"] is True:
                 with open(f"{sys_paths[i]}/ABACUS/{f}/KPT","w") as kpt_file:
                     kpt_file.write(make_abacus_scf_kpt(pre_args))
