import math
import inspect
import numpy as np
import torch
import torch.nn as nn 
from torch.nn import functional as F
from deepks.utils import load_basis, get_shell_sec
from deepks.utils import load_elem_table, save_elem_table

SCALE_EPS = 1e-8


def parse_actv_fn(code):
    if callable(code):
        return code
    assert type(code) is str
    lcode = code.lower()
    if lcode == 'sigmoid':
        return torch.sigmoid
    if lcode == 'tanh':
        return torch.tanh
    if lcode == 'relu':
        return torch.relu
    if lcode == 'softplus':
        return F.softplus
    if lcode == 'silu':
        return F.silu
    if lcode == 'gelu':
        return F.gelu
    if lcode == 'mygelu':
        return mygelu
    raise ValueError(f'{code} is not a valid activation function')


def make_embedder(type, shell_sec, **kwargs):
    ltype = type.lower()
    if ltype in ("trace", "sum"):
        EmbdCls = TraceEmbedding
    elif ltype in ("thermal", "softmax"):
        EmbdCls = ThermalEmbedding
    else:
        raise ValueError(f'{type} is not a valid embedding type')
    embedder = EmbdCls(shell_sec, **kwargs)
    return embedder


def mygelu(x):
    return 0.5 * x * (1 + torch.tanh(math.sqrt(2 / math.pi) * (x + 0.044715 * torch.pow(x, 3))))


def log_args(name):
    def decorator(func):
        def warpper(self, *args, **kwargs):
            args_dict = inspect.getcallargs(func, self, *args, **kwargs)
            del args_dict['self']
            setattr(self, name, args_dict)
            func(self, *args, **kwargs)
        return warpper
    return decorator


def make_shell_mask(shell_sec):
    lsize = len(shell_sec)
    msize = max(shell_sec)
    mask = torch.zeros(lsize, msize, dtype=bool)
    for l, m in enumerate(shell_sec):
        mask[l, :m] = 1
    return mask


def pad_lastdim(sequences, padding_value=0):
    # assuming trailing dimensions and type of all the Tensors
    # in sequences are same and fetching those from sequences[0]
    max_size = sequences[0].size()
    front_dims = max_size[:-1]
    max_len = max([s.size(-1) for s in sequences])
    out_dims = front_dims + (len(sequences), max_len)
    out_tensor = sequences[0].new_full(out_dims, padding_value)
    for i, tensor in enumerate(sequences):
        length = tensor.size(-1)
        # use index notation to prevent duplicate references to the tensor
        out_tensor[..., i, :length] = tensor
    return out_tensor


def pad_masked(tensor, mask, padding_value=0):
    # equiv to pad_lastdim(tensor.split(shell_sec, dim=-1))
    assert tensor.shape[-1] == mask.sum()
    new_shape = tensor.shape[:-1] + mask.shape
    return tensor.new_full(new_shape, padding_value).masked_scatter_(mask, tensor) 


def unpad_lastdim(padded, length_list):
    # inverse of pad_lastdim
    return [padded[...,i,:length] for i, length in enumerate(length_list)]


def unpad_masked(padded, mask):
    # equiv to torch.cat(unpad_lastdim(padded, shell_sec), dim=-1)
    new_shape = padded.shape[:-mask.ndim] + (mask.sum(),)
    return torch.masked_select(padded, mask).reshape(new_shape)


def masked_softmax(input, mask, dim=-1):
    exps = torch.exp(input - input.max(dim=dim, keepdim=True)[0])
    mexps = exps * mask.to(exps)
    msums = mexps.sum(dim=dim, keepdim=True).clamp(1e-10)
    return mexps / msums


class DenseNet(nn.Module):
    
    def __init__(self, sizes, actv_fn=torch.relu, 
                 use_resnet=True, with_dt=False, layer_norm=False):
        super().__init__()
        self.layers = nn.ModuleList([
            nn.Linear(in_f, out_f) for in_f, out_f in zip(sizes, sizes[1:])
        ])
        self.ln_layers = nn.ModuleList([
            nn.LayerNorm(in_f, elementwise_affine=(layer_norm!="simple"))
            for in_f in sizes[:-1]
        ]) if layer_norm else [None] * (len(sizes)-1)
        self.actv_fn = actv_fn
        self.use_resnet = use_resnet
        if with_dt:
            self.dts = nn.ParameterList(
                [nn.Parameter(torch.normal(torch.ones(out_f), std=0.01)) 
                    for out_f in sizes[1:]])
        else:
            self.dts = None
    
    def forward(self, x):
        for i, (layer, ln_layer) in enumerate(zip(self.layers, self.ln_layers)):
            tmp = x
            if ln_layer is not None:
                tmp = ln_layer(tmp)
            tmp = layer(tmp)
            if i < len(self.layers) - 1:
                tmp = self.actv_fn(tmp)
            if self.use_resnet and layer.in_features == layer.out_features:
                if self.dts is not None:
                    tmp = tmp * self.dts[i]
                x = x + tmp
            else:
                x = tmp
        return x


class TraceEmbedding(nn.Module):

    def __init__(self, shell_sec):
        super().__init__()
        self.shell_sec = shell_sec
        self.ndesc = len(shell_sec)
    
    def forward(self, x):
        x_shells = x.split(self.shell_sec, dim=-1)
        tr_shells = [sx.sum(-1, keepdim=True) for sx in x_shells]
        return torch.cat(tr_shells, dim=-1)
    

class ThermalEmbedding(nn.Module):

    def __init__(self, shell_sec, embd_sizes=None, init_beta=5., 
                 momentum=None, max_memory=1000):
        super().__init__()
        self.shell_sec = shell_sec
        self.register_buffer("shell_mask", make_shell_mask(shell_sec), False)# shape: [l, m]
        if embd_sizes is None:
            embd_sizes = shell_sec
        if isinstance(embd_sizes, int):
            embd_sizes = [embd_sizes] * len(shell_sec)
        assert len(embd_sizes) == len(shell_sec)
        self.embd_sizes = embd_sizes
        self.register_buffer("embd_mask", make_shell_mask(embd_sizes), False)
        self.ndesc = sum(embd_sizes)
        self.beta = nn.Parameter( # shape: [l, p], padded
            pad_lastdim([torch.linspace(init_beta, -init_beta, ne) 
                            for ne in embd_sizes]))
        self.momentum = momentum
        self.max_memory = max_memory
        self.register_buffer('running_mean', torch.zeros(len(shell_sec)))
        self.register_buffer('running_var', torch.ones(len(shell_sec)))
        self.register_buffer('num_batches_tracked', torch.tensor(0, dtype=torch.long))

    def forward(self, x):
        x_padded = pad_masked(x, self.shell_mask, 0.) # shape: [n, a, l, m]
        if self.training:
            self.update_running_stats(x_padded)
        nx_padded = ((x_padded - self.running_mean.unsqueeze(-1)) 
                    / (self.running_var.sqrt().unsqueeze(-1) + SCALE_EPS)
                    * self.shell_mask.to(x_padded))
        weight = masked_softmax(
            torch.einsum("...lm,lp->...lmp", nx_padded, -self.beta),
            self.shell_mask.unsqueeze(-1), dim=-2)
        desc_padded = torch.einsum("...m,...mp->...p", x_padded, weight)
        return unpad_masked(desc_padded, self.embd_mask)

    def update_running_stats(self, x_padded):
        self.num_batches_tracked += 1
        if self.momentum is None and self.num_batches_tracked > self.max_memory:
            return # stop update after 1000 batches, so the scaling becomes a fixed parameter
        exp_factor = 1. - 1. / float(self.num_batches_tracked)
        if self.momentum is not None:
            exp_factor = max(exp_factor, self.momentum)
        with torch.no_grad():
            fmask = self.shell_mask.to(x_padded)
            pad_portion = fmask.mean(-1)
            x_masked = x_padded * fmask # make sure padded part is zero
            reduced_dim = (*range(x_masked.ndim-2), -1)
            batch_mean = x_masked.mean(reduced_dim) / pad_portion
            batch_var = x_masked.var(reduced_dim) / pad_portion
            self.running_mean[:] = exp_factor * self.running_mean + (1-exp_factor) * batch_mean
            self.running_var[:] = exp_factor * self.running_var + (1-exp_factor) * batch_var
        
    def reset_running_stats(self):
        self.running_mean.zero_()
        self.running_var.fill_(1)
        self.num_batches_tracked.zero_()


class CorrNet(nn.Module):

    @log_args('_init_args')
    def __init__(self, input_dim, hidden_sizes=(100,100,100), 
<<<<<<< HEAD
                 actv_fn='gelu', use_resnet=True, 
                 embedding=None, proj_basis=None, elem_table=None, 
=======
                 actv_fn='gelu', use_resnet=True, layer_norm=False,
                 embedding=None, proj_basis=None, elem_table=None,
>>>>>>> 6db7dd33
                 input_shift=0, input_scale=1, output_scale=1):
        super().__init__()
        actv_fn = parse_actv_fn(actv_fn)
        self.input_dim = input_dim
        # basis info
        self._pbas = load_basis(proj_basis)
        self._init_args["proj_basis"] = self._pbas
        self.shell_sec = None
        # elem const
        if isinstance(elem_table, str):
            elem_table = load_elem_table(elem_table)
            self._init_args["elem_table"] = elem_table
        self.elem_table = elem_table
        self.elem_dict = None if elem_table is None else dict(zip(*elem_table))
        # linear fitting
        self.linear = nn.Linear(input_dim, 1).double()
        self.elem_table=elem_table
        # embedding net
        ndesc = input_dim
        self.embedder = None
        if embedding is not None:
            if isinstance(embedding, str):
                embedding = {"type": embedding}
            assert isinstance(embedding, dict)
            raw_shell_sec = get_shell_sec(self._pbas)
            self.shell_sec = raw_shell_sec * (input_dim // sum(raw_shell_sec))
            assert sum(self.shell_sec) == input_dim
            self.embedder = make_embedder(**embedding, shell_sec=self.shell_sec).double()
            self.linear.requires_grad_(False) # make sure it is symmetric
            ndesc = self.embedder.ndesc
        # fitting net
        layer_sizes = [ndesc, *hidden_sizes, 1]
        self.densenet = DenseNet(
            sizes=layer_sizes, 
            actv_fn=actv_fn, 
            use_resnet=use_resnet,
            layer_norm=layer_norm).double()
        # scaling part
        self.input_shift = nn.Parameter(
            torch.tensor(input_shift, dtype=torch.float64).expand(input_dim).clone(), 
            requires_grad=False)
        self.input_scale = nn.Parameter(
            torch.tensor(input_scale, dtype=torch.float64).expand(input_dim).clone(), 
            requires_grad=False)
        self.output_scale = nn.Parameter(
            torch.tensor(output_scale, dtype=torch.float64), 
            requires_grad=False)
        self.energy_const = nn.Parameter(
            torch.tensor(0, dtype=torch.float64), 
            requires_grad=False)
    
    def forward(self, x):
        # x: nframes x natom x nfeature
        x = (x - self.input_shift) / (self.input_scale + SCALE_EPS)
        l = self.linear(x)
        if self.embedder is not None:
            x = self.embedder(x)
        y = self.densenet(x)
        y = y / self.output_scale + l
        e = y.sum(-2) + self.energy_const
        return e
    
    def get_elem_const(self, elems):
        if self.elem_dict is None:
            return 0.
        return sum(self.elem_dict[ee] for ee in elems)

    def set_normalization(self, shift=None, scale=None):
        dtype = self.input_scale.dtype
        if shift is not None:
            self.input_shift.data[:] = torch.tensor(shift, dtype=dtype)
        if scale is not None:
            self.input_scale.data[:] = torch.tensor(scale, dtype=dtype)

    def set_prefitting(self, weight, bias, trainable=False):
        dtype = self.linear.weight.dtype
        self.linear.weight.data[:] = torch.tensor(weight, dtype=dtype).reshape(-1)
        self.linear.bias.data[:] = torch.tensor(bias, dtype=dtype).reshape(-1)
        self.linear.requires_grad_(trainable)

    def set_energy_const(self, const):
        dtype = self.energy_const.dtype
        self.energy_const.data = torch.tensor(const, dtype=dtype).reshape([])

    def save_dict(self, **extra_info):
        dump_dict = {
            "state_dict": self.state_dict(),
            "init_args": self._init_args,
            "extra_info": extra_info
        }
        return dump_dict

    def save(self, filename, **extra_info):
        torch.save(self.save_dict(**extra_info), filename)

    def compile(self, set_eval=True, **kwargs):
        old_mode = self.training
        if set_eval:
            self.eval()
        smodel = torch.jit.trace(
            self.forward, 
            torch.empty((2, 2, self.input_dim)),
            **kwargs)
        self.train(old_mode)
        return smodel

    def compile_save(self, filename, **kwargs):
        torch.jit.save(self.compile(**kwargs), filename)
        if self.elem_table is not None:
            save_elem_table(filename+".elemtab", self.elem_table)
    
    @staticmethod
    def load_dict(checkpoint, strict=False):
        init_args = checkpoint["init_args"]
        if "layer_sizes" in init_args:
            layers = init_args.pop("layer_sizes")
            init_args["input_dim"] = layers[0]
            init_args["hidden_sizes"] = layers[1:-1]
        model = CorrNet(**init_args)
        model.load_state_dict(checkpoint['state_dict'], strict=strict)
        return model

    @staticmethod
    def load(filename, strict=False):
        try:
            return torch.jit.load(filename)
        except RuntimeError:
            checkpoint = torch.load(filename, map_location="cpu")
            return CorrNet.load_dict(checkpoint, strict=strict)<|MERGE_RESOLUTION|>--- conflicted
+++ resolved
@@ -223,13 +223,8 @@
 
     @log_args('_init_args')
     def __init__(self, input_dim, hidden_sizes=(100,100,100), 
-<<<<<<< HEAD
-                 actv_fn='gelu', use_resnet=True, 
-                 embedding=None, proj_basis=None, elem_table=None, 
-=======
                  actv_fn='gelu', use_resnet=True, layer_norm=False,
                  embedding=None, proj_basis=None, elem_table=None,
->>>>>>> 6db7dd33
                  input_shift=0, input_scale=1, output_scale=1):
         super().__init__()
         actv_fn = parse_actv_fn(actv_fn)
